--- conflicted
+++ resolved
@@ -1,16 +1,7 @@
 [project]
 name = "agentr"
-<<<<<<< HEAD
-<<<<<<< Updated upstream
-version = "0.1.7"
-=======
-version = "0.1.8"
->>>>>>> d071201b
-description = "A python framework to build MCP servers"
-=======
 version = "0.1.8"
 description = "An MCP middleware to connect to 400+ apps"
->>>>>>> Stashed changes
 readme = "README.md"
 authors = [
     { name = "Manoj Bajaj", email = "manoj@agentr.dev" }
